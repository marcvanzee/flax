# Copyright 2020 The Flax Authors.
#
# Licensed under the Apache License, Version 2.0 (the "License");
# you may not use this file except in compliance with the License.
# You may obtain a copy of the License at
#
#     http://www.apache.org/licenses/LICENSE-2.0
#
# Unless required by applicable law or agreed to in writing, software
# distributed under the License is distributed on an "AS IS" BASIS,
# WITHOUT WARRANTIES OR CONDITIONS OF ANY KIND, either express or implied.
# See the License for the specific language governing permissions and
# limitations under the License.

"""Linen Neural Network api."""


# pylint: disable=g-multiple-import
# re-export commonly used modules and functions
<<<<<<< HEAD
from .module import Module, MultiModule
=======
from .module import Module, compact
<<<<<<< HEAD
>>>>>>> 2aed9a1fa9eb15a2ef3f79b6b4c7bd5d5e00604c
from .transforms import vmap, scan, remat, jit
=======
from .transforms import vmap, scan, remat, jit, named_call
>>>>>>> da59948c
from .activation import (celu, elu, gelu, glu, leaky_relu, log_sigmoid,
                         log_softmax, relu, sigmoid, soft_sign, softmax,
                         softplus, swish, tanh)
from .attention import (dot_product_attention,
                        MultiHeadDotProductAttention, SelfAttention)
from .linear import Dense, DenseGeneral, Conv, ConvTranspose, Embed
from .normalization import BatchNorm, LayerNorm, GroupNorm
from .pooling import max_pool, avg_pool
from .recurrent import LSTMCell, GRUCell
from .stochastic import Dropout
# pylint: enable=g-multiple-import<|MERGE_RESOLUTION|>--- conflicted
+++ resolved
@@ -14,19 +14,10 @@
 
 """Linen Neural Network api."""
 
-
 # pylint: disable=g-multiple-import
 # re-export commonly used modules and functions
-<<<<<<< HEAD
-from .module import Module, MultiModule
-=======
 from .module import Module, compact
-<<<<<<< HEAD
->>>>>>> 2aed9a1fa9eb15a2ef3f79b6b4c7bd5d5e00604c
-from .transforms import vmap, scan, remat, jit
-=======
 from .transforms import vmap, scan, remat, jit, named_call
->>>>>>> da59948c
 from .activation import (celu, elu, gelu, glu, leaky_relu, log_sigmoid,
                          log_softmax, relu, sigmoid, soft_sign, softmax,
                          softplus, swish, tanh)
