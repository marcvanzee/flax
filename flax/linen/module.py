# Copyright 2021 The Flax Authors.
#
# Licensed under the Apache License, Version 2.0 (the "License");
# you may not use this file except in compliance with the License.
# You may obtain a copy of the License at
#
#     http://www.apache.org/licenses/LICENSE-2.0
#
# Unless required by applicable law or agreed to in writing, software
# distributed under the License is distributed on an "AS IS" BASIS,
# WITHOUT WARRANTIES OR CONDITIONS OF ANY KIND, either express or implied.
# See the License for the specific language governing permissions and
# limitations under the License.

"""Flax Modules."""
from contextlib import contextmanager
import dataclasses
import functools
import inspect
import os
import threading
import types
import weakref

from typing import (Any, Callable, Sequence, Iterable, List, Optional, Tuple,
                    Set, Type, Union, TypeVar, Generic, Dict)

import jax
from jax import tree_util
import numpy as np

import flax
from flax import errors
from flax import traverse_util
from flax import serialization
from flax import core
from flax.core import Scope
from flax.core.scope import CollectionFilter, Variable, VariableDict, FrozenVariableDict, union_filters
from flax.core.frozen_dict import FrozenDict, freeze

# from .dotgetter import DotGetter

PRNGKey = Any  # pylint: disable=invalid-name
RNGSequences = Dict[str, PRNGKey]
Array = Any    # pylint: disable=invalid-name


T = TypeVar('T')
K = TypeVar('K')
_CallableT = TypeVar('_CallableT', bound=Callable)


# pylint: disable=protected-access,attribute-defined-outside-init

def _check_omnistaging():
  if not jax.config.omnistaging_enabled:
    raise errors.JaxOmnistagingError()


def _indent(x: str, num_spaces: int):
  indent_str = ' ' * num_spaces
  lines = x.split('\n')
  # skip last line because it is always empty and should not be indented.
  assert lines[-1] == ''
  return '\n'.join(indent_str + line for line in lines[:-1]) + '\n'


def _attr_repr(value: Any):
  if isinstance(value, Callable) and getattr(value, '__name__', None):
    value_rep = value.__name__
  else:
    value_rep = repr(value)
  return value_rep


def _module_repr(module: 'Module', num_spaces: int = 4):
  """Returns a pretty printed representation of the module"""
  cls = type(module)
  cls_name = cls.__name__
  rep = ''
  attributes = {k: v for k, v in cls.__annotations__.items()
                if k not in ('parent', 'name')}
  child_modules = {k: v for k, v in module._state.children.items()  # pytype: disable=attribute-error
                   if isinstance(v, Module)}
  if attributes:
    rep += '# attributes\n'
    for attr in attributes.keys():
      # TODO(jheek): can we get a nice string representation of attribute types?
      value = getattr(module, attr, None)
      value_rep = _attr_repr(value)
      rep += f'{attr} = {value_rep}\n'
  if child_modules:
    rep += '# children\n'
    for name, child in child_modules.items():
      child_rep = _module_repr(child, num_spaces)
      rep += f'{name} = {child_rep}\n'
  if rep:
    return f'{cls_name}(\n{_indent(rep, num_spaces)})'
  else:
    return f'{cls_name}()'


# Track parent relationship across Modules.
# -----------------------------------------------------------------------------
class _DynamicContext:
  # TODO: switch to using contextvars once minimum python version is 3.7
  def __init__(self):
    self._thread_data = threading.local()
  @property
  def module_stack(self):
    if not hasattr(self._thread_data, 'module_stack'):
      self._thread_data.module_stack = [None,]
    return self._thread_data.module_stack
  
  @property
  def capture_stack(self):
    """Keeps track of the active capture_intermediates filter functions."""
    if not hasattr(self._thread_data, 'capture_stack'):
      self._thread_data.capture_stack = []
    return self._thread_data.capture_stack

# The global context 
_context = _DynamicContext()

class _Sentinel:
  pass
_unspecified_parent = _Sentinel()


# Enable automatic named_call wrapping for labelling profile traces.
# -----------------------------------------------------------------------------
_use_named_call = True if os.getenv('FLAX_PROFILE', '') else False

def enable_named_call():
  """Enables named call wrapping for labelling profile traces."""
  global _use_named_call
  _use_named_call = True

def disable_named_call():
  """Disables named call wrapping."""
  global _use_named_call
  _use_named_call = False


# Utilities for pytrees of Modules defined inside setup()
# -----------------------------------------------------------------------------

def _sorted_items(x):
  """Returns items of a dict ordered by keys."""
  return sorted(x.items(), key=lambda x: x[0])


def _get_suffix_value_pairs(
    tree_or_leaf: Any) -> List[Tuple[str, Type["Module"]]]:
  """Helper for naming pytrees of submodules."""
  dict_or_leaf = serialization.to_state_dict(tree_or_leaf)
  if not isinstance(dict_or_leaf, dict) or dict_or_leaf == {}:
    return [('', tree_or_leaf)]
  else:
    flat_dict = traverse_util.flatten_dict(dict_or_leaf)
    return [('_' + '_'.join(k), v) for k, v in _sorted_items(flat_dict)]

def _map_over_modules_in_tree(fn, tree_or_leaf):
  """Helper for mapping function over submodules."""
  dict_or_leaf = serialization.to_state_dict(tree_or_leaf)
  if not isinstance(dict_or_leaf, dict) or dict_or_leaf == {}:
    return fn('', tree_or_leaf)
  else:
    flat_dict = traverse_util.flatten_dict(dict_or_leaf)
    mapped_flat_dict = {k: fn('_' + '_'.join(k), v)
                        for k, v in _sorted_items(flat_dict)}
    return serialization.from_state_dict(
        tree_or_leaf, traverse_util.unflatten_dict(mapped_flat_dict))

def _all_names_on_object(obj: Any) -> Set[str]:
  """Gets all names of attributes on `obj` and its classes throughout MRO.
  
  Args:
    obj: The object to get names for.
  Returns:
    A set of names of attributes of `obj` and its classes.
  """
  nameset = set(obj.__dict__.keys())
  for cls in obj.__class__.__mro__:
    nameset = nameset.union(set(cls.__dict__.keys()))
  return nameset


def _freeze_attr(val: Any) -> Any:
  if isinstance(val, (dict, FrozenDict)):
    return FrozenDict({k: _freeze_attr(v) for k, v in val.items()})
  elif isinstance(val, (list, tuple)):
    return tuple(_freeze_attr(v) for v in val)
  else:
    return val


# Method wrapping of "compact methods" and setup()
# -----------------------------------------------------------------------------
def compact(fun: _CallableT) -> _CallableT:
  """Marks the given module method allowing inlined submodules. 
  
  Methods wrapped in @compact can define submodules directly within the method.

  For instance::

    @compact
    __call__(self, x, features):
      x = nn.Dense(features)(x)
      ...
  
  At most one method in each Module may be wrapped with @compact.

  Args:
    fun: The Module method to mark as compact.
  Returns:
    The given function `fun` marked as compact.
  """
  fun.compact = True
  return fun


def _get_local_method_names(cls: Any, exclude: Iterable[str] = ()) -> Tuple[str]:
  """Gets method names of a class, excluding class and static methods.
  
  Args:
    cls: The class to get method names for.
    excludes: Names to exclude from output.
  Returns:
    A list of method names.
  """
  true_methods = set()
  for m in cls.__dict__:
    if callable(cls.__dict__[m]) and not inspect.isclass(cls.__dict__[m]):
      mtype = type(cls.__dict__[m])
      if mtype != staticmethod and mtype != classmethod:
        true_methods.add(m)
  return tuple(true_methods.difference(set(exclude)))


def wrap_method_once(fun: Callable[..., Any]) -> Callable[..., Any]:
  """Manages Module state for a given user-defined method.
  
  Args:
    fun: User-defined Module method to manage state for.
  Returns:
    Wrapped method.
  """
  # Don't rewrap methods that have already had the state management wrapper
  # applied in the decorator stack.  This wrapper should always be applied
  # before transformation wrappers.
  if hasattr(fun, 'method_handler_wrapped'):
    return fun

  @functools.wraps(fun)
  def wrapped_module_method(*args, **kwargs):
    # We might have incorrectly wrappped a callable
    # that is not a method. Check whether the first arg is self,
    # otherwise call the wrapped function as is.
    if args and isinstance(args[0], Module):
      self, args = args[0], args[1:]
    else:
      return fun(*args, **kwargs)
    is_compact_method = hasattr(fun, 'compact')
    is_setup_method = fun.__name__ == 'setup'
    # We lazily call setup() only when needed.
    if not is_setup_method:
      self._try_setup()

    if is_compact_method:
      if self.scope is None:
        raise errors.CallCompactUnboundModuleError()
      self._state.in_compact_method = True
    _context.module_stack.append(self)
    try:
      y = fun(self, *args, **kwargs)
      if _context.capture_stack:
        filter_fn = _context.capture_stack[-1]
        if filter_fn and filter_fn(self, fun.__name__):
          self.sow('intermediates', fun.__name__, y)
      return y
    finally:
      _context.module_stack.pop()
      if is_compact_method:
        object.__setattr__(self, 'scope', self.scope.rewound())
      if is_compact_method or is_setup_method:
        self._state.reset()
  wrapped_module_method.method_handler_wrapped = True
  return wrapped_module_method


def _wrap_hash(hash_fn: Callable[..., Any]) -> Callable[..., Any]:
  @functools.wraps(hash_fn)
  def wrapped(self):
    assert self.scope == None, 'Can\'t call __hash__ on modules that hold variables.'
    return hash_fn(self)
  return wrapped


def _get_unbound_fn(method_or_fn: Callable[..., Any]) -> Callable[..., Any]:
  """Returns an unbound function from a method that is possibly bound.
  
  This means that if the passed function belongs of an instance of a class, then
  the returned function does no longer depend on the instance, which is passed
  as the first argument to the function.

  Args:
    method_or_fn: A class method or function.
  Returns:
    An unbound version of input function.
  """
  if inspect.ismethod(method_or_fn):
    method_or_fn = method_or_fn.__func__  # pytype: disable=attribute-error

  # The method should be callable, and it should have at least one argument
  # representing the class that is passed in.
  if (not callable(method_or_fn) or 
      len(inspect.signature(method_or_fn).parameters) < 1):
    raise errors.ApplyModuleInvalidMethodError(method_or_fn)
  
  return method_or_fn
  

@dataclasses.dataclass
class _ModuleInternalState:
  """Ephemeral Module Evaluation State.

  For clarity, we collect all of the temporary flags and ephemeral state used by
  Modules for autonaming and error messages here, alongside the rules used
  to pass this ephemeral state across transform boundaries.
  """
  in_compact_method: bool = False
  in_setup: bool = False
  setup_called: bool = False
  autoname_cursor: Optional[dict] = dataclasses.field(default_factory=dict)
  children: Dict[str, Union[str, 'Module']] = dataclasses.field(default_factory=dict)

  def reset(self):
    """Resets transient state."""
    self.in_compact_method = False
    self.in_setup = False
    self.autoname_cursor = dict()

  def export(self):
    """Exports transform-preserved state across transform boundary."""
    cloned = _ModuleInternalState(
      in_compact_method=self.in_compact_method,
      in_setup=self.in_setup,
      setup_called=False,  # setup_called is object local, not shared.
      autoname_cursor=dict(self.autoname_cursor))
    return cloned

  def reimport(self, other):
    """Re-imports transform-preserved state from across transform boundary."""
    self.in_compact_method = other.in_compact_method
    self.in_setup = other.in_setup
    self.autoname_cursor = dict(other.autoname_cursor)

_uninitialized_module_internal_state = _ModuleInternalState()


_UNDEFINED_COPY_PICKLE_METHODS = (
    '__getstate__', '__setstate__', '__getnewargs_ex__',
    '__reduce__', '__reduce_ex__', '__copy__', '__deepcopy__')


_caches = weakref.WeakKeyDictionary()


tuple_reduce = lambda xs, x: xs + (x,)
tuple_init = lambda: ()


capture_call_intermediates = lambda _, method_name: method_name == '__call__'


# Base Module definition.
# -----------------------------------------------------------------------------


class Module:
  """Base class for all neural network modules. Layers and models should subclass this class.

  All Flax Modules are Python 3.7 
  `dataclasses <https://docs.python.org/3/library/dataclasses.html>`_. Since
  dataclasses take over ``__init__``, you should instead override :meth:`setup`,
  which is automatically called to initialize the module.

  Modules can contain submodules, and in this way can be nested in a tree
  structure. Submodels can be assigned as regular attributes inside the
  :meth:`setup` method.

  You can define arbitrary "forward pass" methods on your Module subclass.
  While no methods are special-cased, ``__call__`` is a popular choice because
  it allows you to use module instances as if they are functions::

    from flax import linen as nn

    class Module(nn.Module):
      features: Tuple[int] = (16, 4)

      def setup(self):
        self.dense1 = Dense(self.features[0])
        self.dense2 = Dense(self.features[1])

      def __call__(self, x):
        return self.dense2(nn.relu(self.dense1(x)))

  Optionally, for more concise module implementaions where submodules 
  definitions are co-located with their usage, you can use the 
  :meth:`compact` wrapper.
  """

  def __init__(*args, **kwargs):
    # this stub makes sure pytype accepts constructor arguments.
    pass

  @classmethod
  def __init_subclass__(cls):
    """Automatically initializes all subclasses as custom dataclasses."""
    # All Flax Modules are dataclasses.  We force this convention since
    # it encourages the stateless behavior needed to clone module instances for
    # functional transformation.  Instead of using a python metaclass, we
    # automatically transform Modules into dataclasses at subclass creation
    # time, and we set the last dataclass arguments to `parent` and `name`.
    cls._customized_dataclass_transform()
    # We wrap user-defined methods including setup and __call__ to enforce
    # a number of different checks and to provide clear error messages.
    cls._verify_single_or_no_compact()
    cls._wrap_module_methods()
    # Set empty class defaults.
    cls._state = _uninitialized_module_internal_state
    cls.scope = None

  @classmethod
  def _customized_dataclass_transform(cls):
    """Handles final optional dataclass attributes: `parent` and `name`."""
    # Use cls.__dict__ to get annotations of cls itself (no parent class).
    annotations = dict(cls.__dict__.get('__annotations__', {}))
    if 'parent' in annotations or 'name' in annotations:
      raise errors.ReservedModuleAttributeError(annotations)
    # Add `parent` and `name` default fields at end.
    # We temporarily modify base class __dataclass_fields__ to force desired
    # argument behavior and ordering from dataclass class-transform.
    parent_dataclass_fields = dict(getattr(cls, '__dataclass_fields__', {}))
    # Remove 'parent' and 'name' from parents because we always want parent and
    # name to show up last in the dataclass args.
    if 'parent' in parent_dataclass_fields:
      cls.__dataclass_fields__.pop('parent')  # pytype: disable=attribute-error
    if 'name' in parent_dataclass_fields:
      cls.__dataclass_fields__.pop('name')  # pytype: disable=attribute-error
    annotations['parent'] = Union[Type["Module"], Type["Scope"],
                                  Type["_Sentinel"], None]
    cls.parent = dataclasses.field(repr=False, default=_unspecified_parent)
    annotations['name'] = str
    cls.name = None  # default value of name is None.
    cls.__annotations__ = annotations
    # Now apply dataclass transform (which operates in-place).
    dataclasses.dataclass(cls, unsafe_hash=True, repr=False)  # pytype: disable=wrong-keyword-args
    cls.__hash__ = _wrap_hash(cls.__hash__)
    # Restore original base class __dataclass_fields__.
    if dataclasses.is_dataclass(cls.__bases__[0]):
      cls.__bases__[0].__dataclass_fields__ = parent_dataclass_fields

  @classmethod
  def _verify_single_or_no_compact(cls):
    """Statically verifies that at most a single method is labelled compact."""
    methods = [m[0] for m in inspect.getmembers(cls, predicate=callable)]
    n_compact_fns = len([method_name for method_name in methods
                         if hasattr(getattr(cls, method_name), 'compact')])
    if n_compact_fns > 1:
      raise errors.MultipleMethodsCompactError()

  @classmethod
  def _wrap_module_methods(cls):
    """Wraps user-defined non-inherited methods with state management functions."""
    exclusions = ([f.name for f in dataclasses.fields(cls)] +
                  ['__eq__', '__repr__', '__init__', '__hash__'])
    for key in _get_local_method_names(cls, exclude=exclusions):
      method = getattr(cls, key)
      wrapped_method = wrap_method_once(method)
      if _use_named_call and key != 'setup':
        # We import named_call at runtime to avoid a circular import issue.
        from flax.linen.transforms import named_call  # pylint: disable=g-import-not-at-top
        wrapped_method = named_call(wrapped_method)
      setattr(cls, key, wrapped_method)
    return cls

  def __setattr__(self, name: str, val: Any):
    """Sets an attribute on this Module.
    
    We overload setattr solely to support pythonic naming via assignment of 
    submodules in the special :meth:`setup` function::

      self.submodule_name = MyModule(...)

    We also support lists and other general pytrees, e.g.::

      self.submodules = [MyModule0(..), MyModule1(..), ...]

    Args:
      name: Attribute to set.
      val: Value of the attribute.
    """
    is_dataclass_attr = name in self.__dataclass_fields__ and self.__dataclass_fields__[name].init  # pytype: disable=attribute-error
    
    if not self._state.in_setup and not is_dataclass_attr:
      # Raises a TypeError just like frozen python dataclasses.
      raise errors.SetAttributeFrozenModuleError(self.__class__.__name__, name, 
                                                 val)
    if is_dataclass_attr:
      if self._state.in_setup:
        raise errors.SetAttributeInModuleSetupError()
      object.__setattr__(self, name, val)
    # Submodules are being defined and attached in setup()
    else:
      self._register_submodules(name, val)

  def __getattr__(self, name: str) -> Any:
    """Call setup() before getting any setup-defined attributes."""
    # We don't want to return anything for python copy / pickle methods.
    if name in _UNDEFINED_COPY_PICKLE_METHODS:
      raise AttributeError()
    self._try_setup()
    if name in self.__dict__:
      return self.__dict__[name]
    else:
      raise errors.ModuleAttributeNotFoundError(self.__class__.__name__, name)

  def __dir__(self) -> List[str]:
    """Call setup() before listing attributes."""
    self._try_setup()
    return object.__dir__(self)  # pytype: disable=attribute-error

  def __post_init__(self):
    _check_omnistaging()
    # In dataclasses, __init__ is overridden to process dataclass arguments,
    # and __post_init__ is called immediately afterwards. Here, depending on the
    # type of `parent` passed to initialize the Module, we either defer 
    # initialization, attach this Module as a submodule of a parent, or bind
    # this Module at the top-level to variables and rngs.

    object.__setattr__(self, '_state', _ModuleInternalState())

    # Typically we set the parent based on the dynamic module context.
    if self.parent is _unspecified_parent:  # pytype: disable=attribute-error
      object.__setattr__(self, 'parent', _context.module_stack[-1])

    # Initialization is deferred for top level Modules or any other "orphan"
    # Modules until attachment by __setattr__ i.e. MyModule(..., parent=None)
    if self.parent is None:
      return

    # Register submodule on parent Module.
    if isinstance(self.parent, Module):
      # When initializing an unnamed Module inside setup()
      # initialization is deferred until attachment by __setattr__
      # i.e. self.mymodule = MyModule(...)
      if self.parent._state.in_setup and self.name is None:  # pytype: disable=attribute-error
        return
      if not self.parent._initialization_allowed:
        raise errors.AssignSubModuleError(self.__class__.__name__)
      # Autonaming of submodules.
      if self.name is None:  # pytype: disable=attribute-error
        prefix = f"{self.__class__.__name__}"
        cursor = self.parent._state.autoname_cursor.get(prefix, 0)
        self.name = f"{prefix}_{cursor}"
        self.parent._state.autoname_cursor[prefix] = cursor + 1
      if self.parent._name_taken(self.name, self):
        raise errors.ModuleNameInUseError(self.__class__.__name__, self.name)
      self.parent._state.children[self.name] = self
      object.__setattr__(self, 'scope', self.parent.scope.push(self.name))

    # Top-level invocation with a functional Scope.
    elif isinstance(self.parent, Scope):
      object.__setattr__(self, 'scope', self.parent)
    else:
      raise ValueError("parent must be None, Module or Scope")

  def __repr__(self):
    return _module_repr(self)

  def setup(self):
    """Initializes a Module lazily (similar to a lazy ``__init__``).

    ``setup`` is called once lazily on a module instance when a module
    is bound, immediately before any other methods like ``__call__`` are
    invoked, or before a ``setup``-defined attribute on `self` is accessed.

    This can happen in three cases:

      1. Immediately when invoking :meth:`apply`, :meth:`init` or
         :meth:`init_and_output`.

      2. Once the module is given a name by being assigned to an attribute of
         another module inside the other module's ``setup`` method
         (see :meth:`__setattr__`)::

           class MyModule(nn.Module):
             def setup(self):
               submodule = Conv(...)

               # Accessing `submodule` attributes does not yet work here.

               # The following line invokes `self.__setattr__`, which gives
               # `submodule` the name "conv1".
               self.conv1 = submodule

               # Accessing `submodule` attributes or methods is now safe and
               # either causes setup() to be called once.

      3. Once a module is constructed inside a method wrapped with
         :meth:`compact`, immediately before another method is called or
         ``setup`` defined attribute is accessed.
    """
    pass

  def _register_submodules(self, name, val):
    assert self.scope, 'Trying to register submodules on unbound scope.'
    root = self.scope.root
    cache = _caches.get(root, {})
    _caches[root] = cache
    queue = []
    def adopt_attr_modules(cache, queue, suffix, subvalue):
      if isinstance(subvalue, Module):
        if subvalue.parent is None:
          # module was passed from outside. It needs to be cloned
          key = id(subvalue)
          if key not in cache:
            cache[key] = subvalue.clone()
          subvalue = cache[key]
        if subvalue.name is None:
          object.__setattr__(subvalue, 'parent', self)
          object.__setattr__(subvalue, 'name', f'{name}{suffix}')
          queue.append(subvalue)
      return subvalue
    val = _freeze_attr(_map_over_modules_in_tree(
        functools.partial(adopt_attr_modules, cache, queue), val))
    object.__setattr__(self, name, val)
    for x in queue:
      x.__post_init__()

  def _try_setup(self, shallow=False):
    """Tries to setup module if scope is available and setup has not been called yet."""
    if self.scope and not self._state.setup_called and not self._state.in_setup:
      try:
        self._state.in_setup = True
        # a shallow setup will only register attribute submodules but it does not call the user's setup
        # this avoids running before a transformation.
        for field in dataclasses.fields(self):
          if field.name != 'parent' and field.init:
            self._register_submodules(field.name, getattr(self, field.name))
        if not shallow:
          self.setup()
      finally:
        self._state.in_setup = False
        self._state.setup_called = True

  def _name_taken(self, name: str, module: 'Module' = None) -> bool:
    if name in _all_names_on_object(self):
      val = getattr(self, name, None)
      if module is not None and val is module:
        # name is taken by the value itself because
        # field assignment happened before naming
        return False
      return True
    return name in self.scope.reservations

  @property
  def _initialization_allowed(self):
    return self._state.in_setup or self._state.in_compact_method

  def clone(self, *,
            parent: Optional[Union[Scope, 'Module']] = None,
            **updates) -> 'Module':
    """Creates a clone of this Module, with optionally updated arguments.
    
    Args:
      parent: The parent of the clone. The clone will have no parent if no 
        explicit parent is specified.
      **updates: Attribute updates.
    Returns:
      A clone of the this Module with the updated attributes and parent.
    """
    attrs = {f.name: getattr(self, f.name) for f in dataclasses.fields(self) if f.init}
    attrs.update(parent=parent, **updates)
    return self.__class__(**attrs)

  def variable(self, col: str, name: str, init_fn, *init_args) -> Variable:
    """Declares and returns a variable in this Module.

    See :mod:`flax.core.variables` for more information. See also :meth:`param`
    for a shorthand way to define read-only variables in the "params"
    collection.

    Args:
      col: The variable collection name.
      name: The variable name.
      init_fn: The function that will be called to compute the initial value
        of this variable. This function will only be called the first time
        this variable is used in this module.
      *init_args: The arguments to pass to init_fn.

    Returns:
      A :class:`flax.core.variables.Variable` that can be read or set via 
      ".value" attribute. Throws an error if the variable exists already.
    """
    if not self._initialization_allowed:
      raise ValueError(
          'Variables must be initialized in `setup()` or in a method '
          'wrapped in `@compact`')
    if self._name_taken(name):
      raise ValueError(
          f'Name {name} already in use in {self.__class__.__name__}.')
    v = self.scope.variable(col, name, init_fn, *init_args)
    self._state.children[name] = col
    return v

  def param(self, name: str, init_fn: Callable[..., T], *init_args) -> T:
    """Declares and returns a parameter in this Module.

    Parameters are read-only variables in the collection named "params". See
    :mod:`flax.core.variables` for more details on variables.

    Args:
      name: The parameter name.
      init_fn: The function that will be called to compute the initial value
        of this variable. This function will only be called the first time
        this parameter is used in this module.
      *init_args: The arguments to pass to init_fn.

    Returns:
      The value of the initialized parameter.
    """
    if not self._initialization_allowed:
      raise ValueError(
          'Parameters must be initialized in `setup()` or in a method '
          'wrapped in `@compact`')
    if self._name_taken(name):
      raise ValueError(
          f'Name {name} already in use in {self.__class__.__name__}.')
    v = self.scope.param(name, init_fn, *init_args)
    self._state.children[name] = 'params'
    return v

  def has_variable(self, col: str, name: str) -> bool:
    """Checks if a variable of given collection and name exists in this Module.

    See :mod:`flax.core.variables` for more explanation on variables and
    collections.
    
    Args:
      col: The variable collection name.
      name: The name of the variable.
    Returns:
      True if the variable exists.
    """
    if self.scope is None:
      raise ValueError("Can't access variables on unbound modules")
    return self.scope.has_variable(col, name)

  def is_mutable_collection(self, col: str) -> bool:
    """Returns true if the collection `col` is mutable."""
    if self.scope is None:
      raise ValueError("Can't check mutability on unbound modules")
    return self.scope.is_mutable_collection(col)

  def make_rng(self, name: str) -> PRNGKey:
    """Returns a new RNG key from a given RNG sequence for this Module.
    
    The new RNG key is split from the previous one. Thus, every call to 
    `make_rng` returns a new RNG key, while still guaranteeing full
    reproducibility.

    TODO: Link to Flax RNG design note.

    Args:
      name: The RNG sequence name.
    Returns:
      The newly generated RNG key.
    """
    if self.scope is None:
      raise ValueError("Can't use RNGs on unbound modules")
    return self.scope.make_rng(name)

  def bind(self, variables: VariableDict, *args, rngs: RNGSequences = None,
           mutable: CollectionFilter = False):
    """Creates an interactive Module instance by binding variables and RNGs.

    bind provides an "interactive" instance of a Module directly without
    transforming a function with ``apply``. This is particulary useful for debugging
    and interactive use cases like notebooks where a function would limit the ability
    split up code into different cells.

    Once the variables (and optionally RNGs) are bound to a ``Module`` it becomes a
    stateful object. Note that idiomatic JAX is functional and therefore an interactive
    instance does not mix well well with vanilla JAX APIs. Therefore, we recommend using
    ``apply`` when code should be reusable and compatible across the JAX software ecosystem.

    Example::

      class AutoEncoder(nn.Module):
        def setup(self):
          self.encoder = nn.Dense(3)
          self.decoder = nn.Dense(5)
      
      ae = AutoEncoder()
      model = ae.bind(variables)
      z = model.encode(x)
      x_reconstructed = model.decode(z)


    Args:
       variables: A dictionary containing variables keyed by variable
        collections. See :mod:`flax.core.variables` for more details
        about variables.
      rngs: a dict of PRNGKeys to initialize the PRNG sequences.
        The "params" PRNG sequence is used to initialize parameters.
      mutable: Can be bool, str, or list. Specifies which collections should be
               treated as mutable: ``bool``: all/no collections are mutable.
               ``str``: The name of a single mutable collection. ``list``: A
               list of names of mutable collections.
    Returns:
      A copy of this instance with bound variables and RNGs.
    """
    scope = core.bind(variables, rngs=rngs, mutable=mutable)
    return self.clone(parent=scope)

  def apply(self, variables: VariableDict, *args, rngs: RNGSequences = None,
            method: Callable[..., Any] = None, 
            mutable: CollectionFilter = False,
            capture_intermediates: Union[bool, Callable[['Module', str], bool]] = False,
            **kwargs) -> Union[Any, Tuple[Any, FrozenVariableDict]]:
    """Applies a module method to variables and returns output and modified variables.

    Note that `method` should be set if one would like to call `apply` on a
    different class method than ``__call__``. For instance, suppose a Transformer
    modules has a method called `encode`, then the following calls `apply` on
    that method::

      model = models.Transformer(config)
      encoded = model.apply({'params': params}, inputs, method=model.encode)

    Args:
      variables: A dictionary containing variables keyed by variable
        collections. See :mod:`flax.core.variables` for more details
        about variables.
      rngs: a dict of PRNGKeys to initialize the PRNG sequences.
        The "params" PRNG sequence is used to initialize parameters.
<<<<<<< HEAD
      method: A function to call apply on. This is generally a function in the
        module. If provided, applies this method. If not provided, applies the
        ``__call__`` method of the module.
=======
      method: The literal name of a method in this class. If provided, applies
        this method. If not provided, applies the ``__call__`` method.
>>>>>>> e6dc4ab2
      mutable: Can be bool, str, or list. Specifies which collections should be
               treated as mutable: ``bool``: all/no collections are mutable.
               ``str``: The name of a single mutable collection. ``list``: A
               list of names of mutable collections.
      capture_intermediates: If `True`, captures intermediate return values
        of all Modules inside the "intermediates" collection. By default only
        the return values of all ``__call__`` methods are stored. A function can
        be passed to change the filter behavior. The filter function takes
        the Module instance and method name and returns a bool indicating
        whether the output of that method invocation should be stored.
    Returns:
      If ``mutable`` is False, returns output. If any collections are
      mutable, returns ``(output, vars)``, where ``vars`` are is a dict
      of the modified collections.
    """
    if method is None:
<<<<<<< HEAD
      method = self.__call__
    method = _get_unbound_fn(method)
=======
      method = self.__class__.__call__
    else:
      method = _get_unbound_fn(method)
>>>>>>> e6dc4ab2
    return apply(
        method, self,
        mutable=mutable, capture_intermediates=capture_intermediates
    )(variables, *args, **kwargs, rngs=rngs)
    

  def init_with_output(self, rngs: Union[PRNGKey, RNGSequences], *args,
                       method: Optional[Callable[..., Any]] = None, 
                       **kwargs) -> Tuple[Any, FrozenVariableDict]:
    """Initializes a module method with variables and returns output and modified variables.

    Args:
      rngs: The rngs for the variable collections.
      method: An optional method. If provided, applies this method. If not
              provided, applies the ``__call__`` method.
    Returns:
      `(output, vars)``, where ``vars`` are is a dict of the modified
      collections.
    """
    if not isinstance(rngs, dict):
      if rngs.shape != (2,):
        raise errors.InitModuleInvalidRngsError(type(self).__name, rngs)
      rngs = {'params': rngs}
    return self.apply(
        {}, *args, rngs=rngs, method=method, mutable=True, **kwargs)

  def init(self, rngs: Union[PRNGKey, RNGSequences], *args,
           method: Optional[Callable[..., Any]] = None, 
           **kwargs) -> FrozenVariableDict:
    """Initializes a module method with variables and returns modified variables.

    Jitting `init` initializes a model lazily using only the shapes of the
    provided arguments, and avoids computing the forward pass with actual
    values. Example::

      jit_init = jax.jit(SomeModule.init)
      jit_init(rng, jnp.ones(input_shape, jnp.float32))

    Args:
      rngs: The rngs for the variable collections.
      method: An optional method. If provided, applies this method. If not
              provided, applies the ``__call__`` method.
    Returns:
      The initialized variable dict.
    """
    _, v_out = self.init_with_output(rngs, *args, method=method, **kwargs)
    return v_out

  @property
  def variables(self) -> VariableDict:
    """Returns the variables in this module."""
    if self.scope is None:
      raise ValueError("Can't access variables on unbound modules")
    return self.scope.variables()
  
  def get_variable(self, col: str, name: str, default: T = None) -> T:
    """Retrieves the value of a Variable.

    Args:
      col: the variable collection.
      name: the name of the variable.
      default: the default value to return if the variable does not exist in
        this scope.

    Returns:
      The value of the input variable, of the default value if the variable
      doesn't exist in this scope.
    """
    if self.scope is None:
      raise ValueError("Can't access variables on unbound modules")
    return self.scope.get_variable(col, name, default)

  def sow(self, col: str, name: str, value: T,
          reduce_fn: Callable[[K, T], K] = tuple_reduce,
          init_fn: Callable[[], K] = tuple_init) -> bool:
    """Stores a value in a collection.

    Collections can be used to collect intermediate values without
    the overhead of explicitly passing a container through each Module call.

    If the target collection is not mutable `sow` behaves like a no-op
    and returns `False`.

    Example::

      class Foo(nn.Module):
        @nn.compact
        def __call__(self, x):
          h = nn.Dense(4)(x)
          self.sow('intermediates', 'h', h)
          return nn.Dense(2)(h)
      y, state = Foo.apply(params, x, mutable=['intermediates'])
      print(state['intermediates'])  # {'h': (...,)}
    
    By default the values are stored in a tuple and each stored value
    is appended at the end. This way all intermediates can be tracked when
    the same module is called multiple times. Alternatively, a custom
    init/reduce function can be passed::

      class Foo(nn.Module):
        @nn.compact
        def __call__(self, x):
          init_fn = lambda: 0
          reduce_fn = lambda a, b: a + b
          self.sow('intermediates', x, h,
                   init_fn=init_fn, reduce_fn=reduce_fn)
          self.sow('intermediates', x * 2, h,
                   init_fn=init_fn, reduce_fn=reduce_fn)
          return x
      y, state = Foo.apply(params, 1, mutable=['intermediates'])
      print(state['intermediates'])  # ==> {'h': 3}

    Args:
      col: the variable collection.
      name: the name of the variable.
      reduce_fn: The function used to combine the existing value with
        the new value the default is to append the value to a tuple.
      init_fn: For the first value stored reduce_fn will be passed
        the result of `init_fn` together with the value to be stored.
        The default is an empty tuple.

    Returns:
      `True` if the value has been stored succesfully, `False` otherwise.
    """
    if self.scope is None:
      raise ValueError("Can't store variables on unbound modules")
    if not self.scope.is_mutable_collection(col):
      return False
    if self.scope.has_variable(col, name):
      xs = self.scope.get_variable(col, name)
    else:
      self.scope.reserve(name)
      self._state.children[name] = col
      xs = init_fn()
    xs = reduce_fn(xs, value)
    self.scope.put_variable(col, name, xs)
    return True



def merge_param(name: str, a: Optional[T], b: Optional[T]) -> T:
  """Merges construction and call time argument.

  This is a utility for supporting the pattern where a Module hyper parameter
  can be passed to ``__init__`` or ``__call__``.

  Example::

    class Foo(nn.Module):
      train: Optional[bool] = None

      def __call__(self, train: Optional[bool] = None):
        train = nn.merge_param('train', self.train, train)

  An error is thrown when both arguments are `None` or both values are not `None`.

  Args:
    name: the name of the parameter. Used for error messages.
    a: option a
    b: option b
  Returns:
    a or b whichever is not `None`.

  """
  if a is None and b is None:
    raise ValueError(f'Parameter "{name}" must be passed to the constructor or at call time.')
  if a is not None and b is not None:
    raise ValueError(f'Parameter "{name}" was passed to the constructor and at call time.'
                     ' Should be passed just once.')
  if a is None:
    return b
  else:
    return a


def apply(fn: Callable[..., Any], module: Module,
          mutable: CollectionFilter = False,
          capture_intermediates: Union[bool, Callable[[Module, str], bool]] = False) -> Callable[..., Any]:
  """Creates an apply function for the given function and ``Module`` instance.

  Unlike ``Module.apply`` this function returns a new function with the signature
  ``(variables, *args, rngs=None, **kwargs) -> T`` where `T` is the return type
  of ``fn``. If ``mutable`` is not ``False`` the return type is a tuple where the
  second item is a ``FrozenDict`` with the mutated variables.

  The apply function that is returned can be directly composed with
  JAX transformations like ``jax.jit``::

    def f(foo, x):
      z = foo.encode(x)
      y = foo.decode(z)
      # ...
      return y
    
    foo = Foo()
    f_jitted = jax.jit(nn.apply(f, foo))
    f_jitted(variables, x)

  Args:
    fn: The function that should be applied. The first argument passed will
      be an module instance of the ``module`` with variables and RNGs bound
      to it.
    module: The ``Module`` that will be used to bind variables and RNGs to.
      The ``Module`` passed as the first argument to ``fn`` will be a clone
      of module.
    mutable: Can be bool, str, or list. Specifies which collections should be
      treated as mutable: ``bool``: all/no collections are mutable.
      ``str``: The name of a single mutable collection. ``list``: A
      list of names of mutable collections.
    capture_intermediates: If `True`, captures intermediate return values
      of all Modules inside the "intermediates" collection. By default only
      the return values of all `__call__` methods are stored. A function can
      be passed to change the filter behavior. The filter function takes
      the Module instance and method name and returns a bool indicating
      whether the output of that method invocation should be stored.
  Returns:
    The apply function wrapping ``fn``.
  """
  @functools.wraps(fn)
  def scope_fn(scope, *args, **kwargs):
    _context.capture_stack.append(capture_intermediates)
    try:
      return fn(module.clone(parent=scope), *args, **kwargs)
    finally:
      _context.capture_stack.pop()

  if capture_intermediates is True:
    capture_intermediates = capture_call_intermediates
  if capture_intermediates:
    mutable = union_filters(mutable, 'intermediates')
  return core.apply(scope_fn, mutable=mutable)


def init_with_output(fn: Callable[..., Any], module: Module,
                     mutable: CollectionFilter = True) -> Callable[..., Tuple[Any, FrozenVariableDict]]:
  """Creates an init function for the given function and ``Module`` instance that also returns output.

  Unlike ``Module.init_with_output`` this function returns a new function with the signature
  ``(rngs, *args, **kwargs) -> (T, variables)`` where `T` is the return type of ``fn``.
  The rngs can be a dict of PRNGKeys or a single ```PRNGKey`` which is
  equivalant to passing a dict with one PRNGKey with the name "params".

  The init function that is returned can be directly composed with
  JAX transformations like ``jax.jit``::

    def f(foo, x):
      z = foo.encode(x)
      y = foo.decode(z)
      # ...
      return y
    
    foo = Foo()
    f_jitted = jax.jit(nn.init_with_output(f, foo))
    y, variables = f_jitted(rng, x)

  Args:
    fn: The function that should be applied. The first argument passed will
      be an module instance of the ``module`` with variables and RNGs bound
      to it.
    module: The ``Module`` that will be used to bind variables and RNGs to.
      The ``Module`` passed as the first argument to ``fn`` will be a clone
      of module.
    mutable: Can be bool, str, or list. Specifies which collections should be
      treated as mutable: ``bool``: all/no collections are mutable.
      ``str``: The name of a single mutable collection. ``list``: A
      list of names of mutable collections.
  Returns:
    The init function wrapping ``fn``.
  """
  @functools.wraps(fn)
  def scope_fn(scope, *args, **kwargs):
    return fn(module.clone(parent=scope), *args, **kwargs)
  return core.init(scope_fn, mutable=mutable)


def init(fn: Callable[..., Any], module: Module,
         mutable: CollectionFilter = True) -> Callable[..., FrozenVariableDict]:
  """Creates an init function for the given function and ``Module`` instance.

  Unlike ``Module.init`` this function returns a new function with the signature
  ``(rngs, *args, **kwargs) -> variables``.
  The rngs can be a dict of PRNGKeys or a single ```PRNGKey`` which is
  equivalant to passing a dict with one PRNGKey with the name "params".

  The init function that is returned can be directly composed with
  JAX transformations like ``jax.jit``::

    def f(foo, x):
      z = foo.encode(x)
      y = foo.decode(z)
      # ...
      return y
    
    foo = Foo()
    f_jitted = jax.jit(nn.init(f, foo))
    variables = f_jitted(rng, x)

  Args:
    fn: The function that should be applied. The first argument passed will
      be an module instance of the ``module`` with variables and RNGs bound
      to it.
    module: The ``Module`` that will be used to bind variables and RNGs to.
      The ``Module`` passed as the first argument to ``fn`` will be a clone
      of module.
    mutable: Can be bool, str, or list. Specifies which collections should be
      treated as mutable: ``bool``: all/no collections are mutable.
      ``str``: The name of a single mutable collection. ``list``: A
      list of names of mutable collections.
  Returns:
    The init function wrapping ``fn``.
  """
  init_fn = init_with_output(fn, module, mutable)
  @functools.wraps(init_fn)
  def init_wrapper(*args, **kwargs):
    return init_fn(*args, **kwargs)[1]
  return init_wrapper<|MERGE_RESOLUTION|>--- conflicted
+++ resolved
@@ -847,14 +847,9 @@
         about variables.
       rngs: a dict of PRNGKeys to initialize the PRNG sequences.
         The "params" PRNG sequence is used to initialize parameters.
-<<<<<<< HEAD
       method: A function to call apply on. This is generally a function in the
         module. If provided, applies this method. If not provided, applies the
         ``__call__`` method of the module.
-=======
-      method: The literal name of a method in this class. If provided, applies
-        this method. If not provided, applies the ``__call__`` method.
->>>>>>> e6dc4ab2
       mutable: Can be bool, str, or list. Specifies which collections should be
                treated as mutable: ``bool``: all/no collections are mutable.
                ``str``: The name of a single mutable collection. ``list``: A
@@ -871,14 +866,8 @@
       of the modified collections.
     """
     if method is None:
-<<<<<<< HEAD
       method = self.__call__
     method = _get_unbound_fn(method)
-=======
-      method = self.__class__.__call__
-    else:
-      method = _get_unbound_fn(method)
->>>>>>> e6dc4ab2
     return apply(
         method, self,
         mutable=mutable, capture_intermediates=capture_intermediates
@@ -900,7 +889,7 @@
     """
     if not isinstance(rngs, dict):
       if rngs.shape != (2,):
-        raise errors.InitModuleInvalidRngsError(type(self).__name, rngs)
+        raise errors.InitModuleInvalidRngsError(self.__class__.__name__, rngs)
       rngs = {'params': rngs}
     return self.apply(
         {}, *args, rngs=rngs, method=method, mutable=True, **kwargs)
